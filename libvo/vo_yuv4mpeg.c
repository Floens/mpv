/*
 * yuv4mpeg (mjpegtools) interface
 *
 * Thrown together by Robert Kesterson <robertk@robertk.com>
 * Based on the pgm output plugin, the rgb2rgb postproc filter, divxdec,
 * and probably others.
 *
 * This is undoubtedly incomplete, inaccurate, or just plain wrong. :-)
 *
 * 2002/06/19 Klaus Stengel <Klaus.Stengel@asamnet.de>
 *            - added support for interlaced output
 *              Activate by using '-vo yuv4mpeg:interlaced'
 *              or '-vo yuv4mpeg:interlaced_bf' if your source has
 *              bottom fields first
 *            - added some additional checks to catch problems
 *
 * 2002/04/17 Juergen Hammelmann <juergen.hammelmann@gmx.de>
 *            - added support for output of subtitles
 *              best, if you give option '-osdlevel 0' to mplayer for
 *              no watching the seek+timer
 *
 * This file is part of MPlayer.
 *
 * MPlayer is free software; you can redistribute it and/or modify
 * it under the terms of the GNU General Public License as published by
 * the Free Software Foundation; either version 2 of the License, or
 * (at your option) any later version.
 *
 * MPlayer is distributed in the hope that it will be useful,
 * but WITHOUT ANY WARRANTY; without even the implied warranty of
 * MERCHANTABILITY or FITNESS FOR A PARTICULAR PURPOSE.  See the
 * GNU General Public License for more details.
 *
 * You should have received a copy of the GNU General Public License along
 * with MPlayer; if not, write to the Free Software Foundation, Inc.,
 * 51 Franklin Street, Fifth Floor, Boston, MA 02110-1301 USA.
 */

#include <stdio.h>
#include <stdlib.h>
#include <string.h>
#include <unistd.h>
#include <errno.h>
#include <fcntl.h>
#include <limits.h>

#include "config.h"
#include "subopt-helper.h"
#include "video_out.h"
#include "video_out_internal.h"

#include "mp_msg.h"

#include "sub.h"

#include "fastmemcpy.h"
<<<<<<< HEAD
#include "libswscale/swscale.h"
#ifdef CONFIG_LIBSWSCALE_INTERNALS
#include "libswscale/rgb2rgb.h"
#endif
#include "libmpcodecs/vf_scale.h"
=======
>>>>>>> 09bca657
#include "libavutil/rational.h"

static const vo_info_t info =
{
	"yuv4mpeg output for mjpegtools",
	"yuv4mpeg",
	"Robert Kesterson <robertk@robertk.com>",
	""
};

const LIBVO_EXTERN (yuv4mpeg)

static int image_width = 0;
static int image_height = 0;
static float image_fps = 0;

static uint8_t *image = NULL;
static uint8_t *image_y = NULL;
static uint8_t *image_u = NULL;
static uint8_t *image_v = NULL;

static char *yuv_filename = NULL;

static int using_format = 0;
static FILE *yuv_out;
static int write_bytes;

#define Y4M_ILACE_NONE         'p'  /* non-interlaced, progressive frame */
#define Y4M_ILACE_TOP_FIRST    't'  /* interlaced, top-field first       */
#define Y4M_ILACE_BOTTOM_FIRST 'b'  /* interlaced, bottom-field first    */

/* Set progressive mode as default */
static int config_interlace = Y4M_ILACE_NONE;
#define Y4M_IS_INTERLACED (config_interlace != Y4M_ILACE_NONE)

static int config(uint32_t width, uint32_t height, uint32_t d_width,
       uint32_t d_height, uint32_t flags, char *title,
       uint32_t format)
{
	AVRational pixelaspect = av_div_q((AVRational){d_width, d_height},
	                                  (AVRational){width, height});
	AVRational fps_frac = av_d2q(vo_fps, vo_fps * 1001 + 2);
	if (image_width == width && image_height == height &&
	     image_fps == vo_fps && vo_config_count)
	  return 0;
	if (vo_config_count) {
	  mp_msg(MSGT_VO, MSGL_WARN,
	    "Video formats differ (w:%i=>%i, h:%i=>%i, fps:%f=>%f), "
	    "restarting output.\n",
	    image_width, width, image_height, height, image_fps, vo_fps);
	  uninit();
	}
	image_height = height;
	image_width = width;
	image_fps = vo_fps;
	using_format = format;

	if (Y4M_IS_INTERLACED)
	{
		if (height % 4)
		{
			mp_tmsg(MSGT_VO,MSGL_FATAL,
				"Interlaced mode requires image height to be divisible by 4.");
			return -1;
		}
<<<<<<< HEAD

		rgb_line_buffer = malloc(image_width * 3);
		if (!rgb_line_buffer)
		{
			mp_tmsg(MSGT_VO,MSGL_FATAL,
				"Unable to allocate line buffer for interlaced mode.");
			return -1;
		}

		if (using_format == IMGFMT_YV12)
			mp_tmsg(MSGT_VO,MSGL_WARN,
				"Input not RGB, can't separate chrominance by fields!");
=======
>>>>>>> 09bca657
	}

	if (width % 2)
	{
		mp_tmsg(MSGT_VO,MSGL_FATAL,
			"Image width must be divisible by 2.");
		return -1;
	}

<<<<<<< HEAD
#ifdef CONFIG_LIBSWSCALE_INTERNALS
	if(using_format != IMGFMT_YV12)
	{
		sws_rgb2rgb_init(get_sws_cpuflags());
		rgb_buffer = malloc(image_width * image_height * 3);
		if (!rgb_buffer)
		{
			mp_tmsg(MSGT_VO,MSGL_FATAL,
				"Not enough memory to allocate RGB framebuffer.");
			return -1;
		}
	}
#endif

=======
>>>>>>> 09bca657
	write_bytes = image_width * image_height * 3 / 2;
	image = malloc(write_bytes);

	yuv_out = fopen(yuv_filename, "wb");
	if (!yuv_out || image == 0)
	{
		mp_tmsg(MSGT_VO,MSGL_FATAL,
			"Can't get memory or file handle to write \"%s\"!",
			yuv_filename);
		return -1;
	}
	image_y = image;
	image_u = image_y + image_width * image_height;
	image_v = image_u + image_width * image_height / 4;

	fprintf(yuv_out, "YUV4MPEG2 W%d H%d F%d:%d I%c A%d:%d\n",
			image_width, image_height, fps_frac.num, fps_frac.den,
			config_interlace,
			pixelaspect.num, pixelaspect.den);

	fflush(yuv_out);
	return 0;
}

static void draw_alpha(int x0, int y0, int w, int h, unsigned char *src,
                       unsigned char *srca, int stride) {
	    	vo_draw_alpha_yv12(w, h, src, srca, stride,
				       image + y0 * image_width + x0, image_width);
}

static void draw_osd(void)
{
    vo_draw_text(image_width, image_height, draw_alpha);
}

<<<<<<< HEAD
#ifdef CONFIG_LIBSWSCALE_INTERNALS
static void deinterleave_fields(uint8_t *ptr, const int stride,
							  const int img_height)
{
	unsigned int i, j, k_start = 1, modv = img_height - 1;
	unsigned char *line_state = malloc(modv);

	for (i=0; i<modv; i++)
		line_state[i] = 0;

	line_state[0] = 1;

	while(k_start < modv)
	{
		i = j = k_start;
		fast_memcpy(rgb_line_buffer, ptr + stride * i, stride);

		while (!line_state[j])
		{
			line_state[j] = 1;
			i = j;
			j = j * 2 % modv;
			fast_memcpy(ptr + stride * i, ptr + stride * j, stride);
		}
		fast_memcpy(ptr + stride * i, rgb_line_buffer, stride);

		while(k_start < modv && line_state[k_start])
			k_start++;
	}
	free(line_state);
}
#endif

=======
>>>>>>> 09bca657
static void vo_y4m_write(const void *ptr, const size_t num_bytes)
{
	if (fwrite(ptr, 1, num_bytes, yuv_out) != num_bytes)
		mp_tmsg(MSGT_VO,MSGL_ERR,
			"Error writing image to output!");
}

static int write_last_frame(void)
{
    fprintf(yuv_out, "FRAME\n");

    vo_y4m_write(image, write_bytes);
    return VO_TRUE;
}

static void flip_page (void)
{
	fprintf(yuv_out, "FRAME\n");

<<<<<<< HEAD
#ifdef CONFIG_LIBSWSCALE_INTERNALS
	if (using_format != IMGFMT_YV12)
	{
                uint8_t *upper_y, *upper_u, *upper_v, *rgb_buffer_lower;
                int rgb_stride, uv_stride, field_height;
                unsigned int i, low_ofs;

		rgb_stride = image_width * 3;
		uv_stride = image_width / 2;

		if (Y4M_IS_INTERLACED)
		{
			field_height = image_height / 2;

			upper_y = image;
			upper_u = upper_y + image_width * field_height;
			upper_v = upper_u + image_width * field_height / 4;
			low_ofs = image_width * field_height * 3 / 2;
			rgb_buffer_lower = rgb_buffer + rgb_stride * field_height;

			deinterleave_fields(rgb_buffer, rgb_stride, image_height);

			rgb24toyv12(rgb_buffer, upper_y, upper_u, upper_v,
						 image_width, field_height,
						 image_width, uv_stride, rgb_stride);
			rgb24toyv12(rgb_buffer_lower,  upper_y + low_ofs,
						 upper_u + low_ofs, upper_v + low_ofs,
						 image_width, field_height,
						 image_width, uv_stride, rgb_stride);

			/* Write Y plane */
			for(i = 0; i < field_height; i++)
			{
				vo_y4m_write(upper_y + image_width * i,           image_width);
				vo_y4m_write(upper_y + image_width * i + low_ofs, image_width);
			}

			/* Write U and V plane */
			for(i = 0; i < field_height / 2; i++)
			{
				vo_y4m_write(upper_u + uv_stride * i,           uv_stride);
				vo_y4m_write(upper_u + uv_stride * i + low_ofs, uv_stride);
			}
			for(i = 0; i < field_height / 2; i++)
			{
				vo_y4m_write(upper_v + uv_stride * i,           uv_stride);
				vo_y4m_write(upper_v + uv_stride * i + low_ofs, uv_stride);
			}
			return; /* Image written; We have to stop here */
		}

		rgb24toyv12(rgb_buffer, image_y, image_u, image_v,
					image_width, image_height,
					image_width, uv_stride, rgb_stride);
	}
#endif

	/* Write progressive frame */
=======
>>>>>>> 09bca657
	vo_y4m_write(image, write_bytes);
}

static int draw_slice(uint8_t *srcimg[], int stride[], int w,int h,int x,int y)
{
	int i;
	uint8_t *dst, *src = srcimg[0];

		// copy Y:
		dst = image_y + image_width * y + x;
		for (i = 0; i < h; i++)
		{
			fast_memcpy(dst, src, w);
			src += stride[0];
			dst += image_width;
		}
		{
			// copy U + V:
			int imgstride = image_width >> 1;
			uint8_t *src1 = srcimg[1];
			uint8_t *src2 = srcimg[2];
			uint8_t *dstu = image_u + imgstride * (y >> 1) + (x >> 1);
			uint8_t *dstv = image_v + imgstride * (y >> 1) + (x >> 1);
			for (i = 0; i < h / 2; i++)
			{
				fast_memcpy(dstu, src1 , w >> 1);
				fast_memcpy(dstv, src2, w >> 1);
				src1 += stride[1];
				src2 += stride[2];
				dstu += imgstride;
				dstv += imgstride;
			}
		}
	return 0;
}

static int draw_frame(uint8_t * src[])
{
			// gets done in draw_slice
    return 0;
}

static int query_format(uint32_t format)
{
<<<<<<< HEAD

	if (Y4M_IS_INTERLACED)
    {
		/* When processing interlaced material we want to get the raw RGB
         * data and do the YV12 conversion ourselves to have the chrominance
         * information sampled correct. */

		switch(format)
		{
			case IMGFMT_YV12:
				return VFCAP_CSP_SUPPORTED|VFCAP_OSD|VFCAP_ACCEPT_STRIDE;
#ifdef CONFIG_LIBSWSCALE_INTERNALS
			case IMGFMT_BGR|24:
			case IMGFMT_RGB|24:
				return VFCAP_CSP_SUPPORTED|VFCAP_CSP_SUPPORTED_BY_HW|VFCAP_OSD|VFCAP_ACCEPT_STRIDE;
#endif
		}
	}
	else
	{

		switch(format)
		{
			case IMGFMT_YV12:
				return VFCAP_CSP_SUPPORTED|VFCAP_CSP_SUPPORTED_BY_HW|VFCAP_OSD|VFCAP_ACCEPT_STRIDE;
#ifdef CONFIG_LIBSWSCALE_INTERNALS
    		case IMGFMT_BGR|24:
    		case IMGFMT_RGB|24:
        		return VFCAP_CSP_SUPPORTED|VFCAP_OSD|VFCAP_ACCEPT_STRIDE;
#endif
    	}
	}
=======
	if (format == IMGFMT_YV12)
		return VFCAP_CSP_SUPPORTED|VFCAP_CSP_SUPPORTED_BY_HW|VFCAP_OSD|VFCAP_ACCEPT_STRIDE;
>>>>>>> 09bca657
	return 0;
}

// WARNING: config(...) also uses this
static void uninit(void)
{
    if(image)
		free(image);
	image = NULL;

	if(yuv_out)
		fclose(yuv_out);
	yuv_out = NULL;

	if (yuv_filename)
		free(yuv_filename);
	yuv_filename = NULL;
	image_width = 0;
	image_height = 0;
	image_fps = 0;
}


static void check_events(void)
{
}

static int preinit(const char *arg)
{
  int il, il_bf;
  const opt_t subopts[] = {
    {"interlaced",    OPT_ARG_BOOL, &il,    NULL},
    {"interlaced_bf", OPT_ARG_BOOL, &il_bf, NULL},
    {"file",          OPT_ARG_MSTRZ,  &yuv_filename,  NULL},
    {NULL}
  };

  il = 0;
  il_bf = 0;
  yuv_filename = strdup("stream.yuv");
  if (subopt_parse(arg, subopts) != 0) {
    mp_tmsg(MSGT_VO, MSGL_FATAL, "Unknown subdevice: %s", arg);
    return -1;
  }

  config_interlace = Y4M_ILACE_NONE;
  if (il)
    config_interlace = Y4M_ILACE_TOP_FIRST;
  if (il_bf)
    config_interlace = Y4M_ILACE_BOTTOM_FIRST;

    /* Inform user which output mode is used */
    switch (config_interlace)
    {
        case Y4M_ILACE_TOP_FIRST:
	    mp_tmsg(MSGT_VO,MSGL_STATUS,
	    	    "Using interlaced output mode, top-field first.");
            break;
        case Y4M_ILACE_BOTTOM_FIRST:
	    mp_tmsg(MSGT_VO,MSGL_STATUS,
	    	    "Using interlaced output mode, bottom-field first.");
            break;
        default:
	    mp_tmsg(MSGT_VO,MSGL_STATUS,
	    	    "Using (default) progressive frame mode.");
            break;
    }
    return 0;
}

static int control(uint32_t request, void *data)
{
  switch (request) {
  case VOCTRL_QUERY_FORMAT:
    return query_format(*((uint32_t*)data));
  case VOCTRL_DUPLICATE_FRAME:
    return write_last_frame();
  }
  return VO_NOTIMPL;
}<|MERGE_RESOLUTION|>--- conflicted
+++ resolved
@@ -54,14 +54,6 @@
 #include "sub.h"
 
 #include "fastmemcpy.h"
-<<<<<<< HEAD
-#include "libswscale/swscale.h"
-#ifdef CONFIG_LIBSWSCALE_INTERNALS
-#include "libswscale/rgb2rgb.h"
-#endif
-#include "libmpcodecs/vf_scale.h"
-=======
->>>>>>> 09bca657
 #include "libavutil/rational.h"
 
 static const vo_info_t info =
@@ -127,21 +119,6 @@
 				"Interlaced mode requires image height to be divisible by 4.");
 			return -1;
 		}
-<<<<<<< HEAD
-
-		rgb_line_buffer = malloc(image_width * 3);
-		if (!rgb_line_buffer)
-		{
-			mp_tmsg(MSGT_VO,MSGL_FATAL,
-				"Unable to allocate line buffer for interlaced mode.");
-			return -1;
-		}
-
-		if (using_format == IMGFMT_YV12)
-			mp_tmsg(MSGT_VO,MSGL_WARN,
-				"Input not RGB, can't separate chrominance by fields!");
-=======
->>>>>>> 09bca657
 	}
 
 	if (width % 2)
@@ -151,23 +128,6 @@
 		return -1;
 	}
 
-<<<<<<< HEAD
-#ifdef CONFIG_LIBSWSCALE_INTERNALS
-	if(using_format != IMGFMT_YV12)
-	{
-		sws_rgb2rgb_init(get_sws_cpuflags());
-		rgb_buffer = malloc(image_width * image_height * 3);
-		if (!rgb_buffer)
-		{
-			mp_tmsg(MSGT_VO,MSGL_FATAL,
-				"Not enough memory to allocate RGB framebuffer.");
-			return -1;
-		}
-	}
-#endif
-
-=======
->>>>>>> 09bca657
 	write_bytes = image_width * image_height * 3 / 2;
 	image = malloc(write_bytes);
 
@@ -203,42 +163,6 @@
     vo_draw_text(image_width, image_height, draw_alpha);
 }
 
-<<<<<<< HEAD
-#ifdef CONFIG_LIBSWSCALE_INTERNALS
-static void deinterleave_fields(uint8_t *ptr, const int stride,
-							  const int img_height)
-{
-	unsigned int i, j, k_start = 1, modv = img_height - 1;
-	unsigned char *line_state = malloc(modv);
-
-	for (i=0; i<modv; i++)
-		line_state[i] = 0;
-
-	line_state[0] = 1;
-
-	while(k_start < modv)
-	{
-		i = j = k_start;
-		fast_memcpy(rgb_line_buffer, ptr + stride * i, stride);
-
-		while (!line_state[j])
-		{
-			line_state[j] = 1;
-			i = j;
-			j = j * 2 % modv;
-			fast_memcpy(ptr + stride * i, ptr + stride * j, stride);
-		}
-		fast_memcpy(ptr + stride * i, rgb_line_buffer, stride);
-
-		while(k_start < modv && line_state[k_start])
-			k_start++;
-	}
-	free(line_state);
-}
-#endif
-
-=======
->>>>>>> 09bca657
 static void vo_y4m_write(const void *ptr, const size_t num_bytes)
 {
 	if (fwrite(ptr, 1, num_bytes, yuv_out) != num_bytes)
@@ -258,67 +182,6 @@
 {
 	fprintf(yuv_out, "FRAME\n");
 
-<<<<<<< HEAD
-#ifdef CONFIG_LIBSWSCALE_INTERNALS
-	if (using_format != IMGFMT_YV12)
-	{
-                uint8_t *upper_y, *upper_u, *upper_v, *rgb_buffer_lower;
-                int rgb_stride, uv_stride, field_height;
-                unsigned int i, low_ofs;
-
-		rgb_stride = image_width * 3;
-		uv_stride = image_width / 2;
-
-		if (Y4M_IS_INTERLACED)
-		{
-			field_height = image_height / 2;
-
-			upper_y = image;
-			upper_u = upper_y + image_width * field_height;
-			upper_v = upper_u + image_width * field_height / 4;
-			low_ofs = image_width * field_height * 3 / 2;
-			rgb_buffer_lower = rgb_buffer + rgb_stride * field_height;
-
-			deinterleave_fields(rgb_buffer, rgb_stride, image_height);
-
-			rgb24toyv12(rgb_buffer, upper_y, upper_u, upper_v,
-						 image_width, field_height,
-						 image_width, uv_stride, rgb_stride);
-			rgb24toyv12(rgb_buffer_lower,  upper_y + low_ofs,
-						 upper_u + low_ofs, upper_v + low_ofs,
-						 image_width, field_height,
-						 image_width, uv_stride, rgb_stride);
-
-			/* Write Y plane */
-			for(i = 0; i < field_height; i++)
-			{
-				vo_y4m_write(upper_y + image_width * i,           image_width);
-				vo_y4m_write(upper_y + image_width * i + low_ofs, image_width);
-			}
-
-			/* Write U and V plane */
-			for(i = 0; i < field_height / 2; i++)
-			{
-				vo_y4m_write(upper_u + uv_stride * i,           uv_stride);
-				vo_y4m_write(upper_u + uv_stride * i + low_ofs, uv_stride);
-			}
-			for(i = 0; i < field_height / 2; i++)
-			{
-				vo_y4m_write(upper_v + uv_stride * i,           uv_stride);
-				vo_y4m_write(upper_v + uv_stride * i + low_ofs, uv_stride);
-			}
-			return; /* Image written; We have to stop here */
-		}
-
-		rgb24toyv12(rgb_buffer, image_y, image_u, image_v,
-					image_width, image_height,
-					image_width, uv_stride, rgb_stride);
-	}
-#endif
-
-	/* Write progressive frame */
-=======
->>>>>>> 09bca657
 	vo_y4m_write(image, write_bytes);
 }
 
@@ -363,43 +226,8 @@
 
 static int query_format(uint32_t format)
 {
-<<<<<<< HEAD
-
-	if (Y4M_IS_INTERLACED)
-    {
-		/* When processing interlaced material we want to get the raw RGB
-         * data and do the YV12 conversion ourselves to have the chrominance
-         * information sampled correct. */
-
-		switch(format)
-		{
-			case IMGFMT_YV12:
-				return VFCAP_CSP_SUPPORTED|VFCAP_OSD|VFCAP_ACCEPT_STRIDE;
-#ifdef CONFIG_LIBSWSCALE_INTERNALS
-			case IMGFMT_BGR|24:
-			case IMGFMT_RGB|24:
-				return VFCAP_CSP_SUPPORTED|VFCAP_CSP_SUPPORTED_BY_HW|VFCAP_OSD|VFCAP_ACCEPT_STRIDE;
-#endif
-		}
-	}
-	else
-	{
-
-		switch(format)
-		{
-			case IMGFMT_YV12:
-				return VFCAP_CSP_SUPPORTED|VFCAP_CSP_SUPPORTED_BY_HW|VFCAP_OSD|VFCAP_ACCEPT_STRIDE;
-#ifdef CONFIG_LIBSWSCALE_INTERNALS
-    		case IMGFMT_BGR|24:
-    		case IMGFMT_RGB|24:
-        		return VFCAP_CSP_SUPPORTED|VFCAP_OSD|VFCAP_ACCEPT_STRIDE;
-#endif
-    	}
-	}
-=======
 	if (format == IMGFMT_YV12)
 		return VFCAP_CSP_SUPPORTED|VFCAP_CSP_SUPPORTED_BY_HW|VFCAP_OSD|VFCAP_ACCEPT_STRIDE;
->>>>>>> 09bca657
 	return 0;
 }
 
